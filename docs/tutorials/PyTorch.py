--- conflicted
+++ resolved
@@ -92,13 +92,8 @@
 #
 # We wouldn't be able to see all the way to the bottom of the valley, but we could feel which way is down based on the incline of where we are standing. We would take steps in the downward direction and we'd know when to stop when the ground felt flat.
 #
-<<<<<<< HEAD
-# PyTorch uses the concept of automatic differentiation to calculate the derivative. Instead of computing the derivative as we would by hand, the program is using a computational graph and mechanistic application of the chain rule. For example, a tree with several operations on $x$ resulting in a final output $y$ will use the chain rule to compute the differential associated with each operation and multiply these differentials together to get the derivative of $y$ with respect to $x$.
-
-=======
 # One other thing we'd have to consider is our step size. If we take very small steps in the direction of the descent, it will take us a longer time than if we take larger steps. However, if we take super long steps, we might completely miss the flat part of the valley, and start ascending the other side of the valley.
 #
->>>>>>> f0755736
 # We can look at the gradient descent from a more mathematical lense by looking at the graph $y = x^2$:
 
 # +
@@ -108,19 +103,11 @@
     return y
 
 
-<<<<<<< HEAD
 x = torch.linspace(-5, 5, 100)
 plt.plot(x, y(x))  # plot y = x ** 2
 # -
 
 # We will choose some arbitrary place to start on the left side of the hill. Matplotlib.pyplot doesn't accept tensors in the parameters of functions, so we will use .item( ) to only obtain the value contained inside the tensor:
-=======
-x = np.linspace(-5, 5, 100)
-plt.plot(x, y(x))
-# -
-
-# We will choose some arbitrary place to start on the left side of the hill.
->>>>>>> f0755736
 
 # +
 x = torch.linspace(-5, 5, 100)
