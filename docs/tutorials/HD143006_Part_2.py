--- conflicted
+++ resolved
@@ -125,11 +125,7 @@
     optimizer.step()  # update the parameters
 # -
 
-<<<<<<< HEAD
 # In this tutorial we will be running through RML optimization multiple times with different configurations of hyperparameters and then comparing them so we have to save the model, letting us start from this clean starting point each time. Information on saving and loading models and the state_dict can be found [here](https://pytorch.org/tutorials/beginner/saving_loading_models.html).
-=======
-# In this tutorial we will be using different configurations of regularization strengths in our RML optimization so we have to save the model, letting us start from this clean starting point each time. Information on saving and loading models and the state_dict can be found [here](https://pytorch.org/tutorials/beginner/saving_loading_models.html).
->>>>>>> b251302b
 
 torch.save(model.state_dict(), "model.pt")
 
